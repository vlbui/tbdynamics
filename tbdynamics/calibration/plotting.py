--- conflicted
+++ resolved
@@ -1139,8 +1139,6 @@
             traceorder="normal",
         ),
     )
-<<<<<<< HEAD
-=======
     return fig
 
 
@@ -1150,7 +1148,7 @@
     indicators: List[str],
     indicator_names: Dict[str, str],
     n_cols: int,
-    share_y = True,
+    max_alpha: float = 0.7,
 ) -> go.Figure:
     """
     Plot the credible intervals with subplots for each output, comparing model outputs with calibration targets.
@@ -1170,8 +1168,8 @@
 
     # Only plot these two indicators
     valid_indicators = [
-        "acf_detectionXact3_trialXorgan_pulmonary_rate1",
-        "acf_detectionXact3_controlXorgan_pulmonary_rate1",
+        "acf_detectionXact3_trialXorgan_pulmonary",
+        "acf_detectionXact3_controlXorgan_pulmonary",
     ]
     indicators = [ind for ind in indicators if ind in valid_indicators]
 
@@ -1180,7 +1178,6 @@
         nrows,
         n_cols,
         [""] * len(indicators),
-        share_y
     )
 
     for annotation in fig["layout"]["annotations"]:
@@ -1190,10 +1187,10 @@
         row, col = get_row_col_for_subplots(i, n_cols)
 
         # Define the year range for extracting data
-        if ind == "acf_detectionXact3_trialXorgan_pulmonary_rate1":
+        if ind == "acf_detectionXact3_trialXorgan_pulmonary":
             year_start, year_end = 2014.5, 2018  # Years 1 to 4
             x_axis_range = [2014.5, 2018.5]  # X-axis from 2014 to 2019
-        elif ind == "acf_detectionXact3_controlXorgan_pulmonary_rate1":
+        elif ind == "acf_detectionXact3_controlXorgan_pulmonary":
             year_start, year_end = 2017.5, 2018.0  # Extract data, but only plot 2018
             x_axis_range = [2017.5, 2018.5]  # X-axis from 2017 to 2019
 
@@ -1231,9 +1228,9 @@
             data = quantile_outputs[ind]
 
             # Extract all points within the full range
-            if ind == "acf_detectionXact3_trialXorgan_pulmonary_rate1":
-                filtered_data = data.loc[data.index.isin([2015, 2016, 2017, 2018])]
-            elif ind == "acf_detectionXact3_controlXorgan_pulmonary_rate1":
+            if ind == "acf_detectionXact3_trialXorgan_pulmonary":
+                filtered_data = data.loc[data.index.isin([2015.1, 2016, 2017, 2018])]
+            elif ind == "acf_detectionXact3_controlXorgan_pulmonary":
                 filtered_data = data.loc[data.index == 2018]
 
             # if ind == "acf_detectionXact3_controlXorgan_pulmonary":
@@ -1255,6 +1252,45 @@
                 row=row,
                 col=col,
             )
+            # else:
+            #     # For trial, keep the shaded credible interval
+            #     for quant in QUANTILES:
+            #         if quant not in filtered_data.columns:
+            #             continue
+
+            #         alpha = (
+            #             min((QUANTILES.index(quant), len(QUANTILES) - QUANTILES.index(quant)))
+            #             / (len(QUANTILES) / 2)
+            #             * max_alpha
+            #         )
+            #         fill_color = f"rgba(0,30,180,{alpha})"
+
+            #         fig.add_trace(
+            #             go.Scatter(
+            #                 x=filtered_data.index,
+            #                 y=filtered_data[quant],
+            #                 fill="tonexty",
+            #                 fillcolor=fill_color,
+            #                 line={"width": 0},
+            #                 name=f"{quant}",
+            #                 showlegend=False,
+            #             ),
+            #             row=row,
+            #             col=col,
+            #         )
+
+            #     # Plot the median line
+            #     fig.add_trace(
+            #         go.Scatter(
+            #             x=filtered_data.index,
+            #             y=filtered_data[0.5],
+            #             line={"color": "black"},
+            #             name="Median",
+            #             showlegend=False,
+            #         ),
+            #         row=row,
+            #         col=col,
+            #     )
 
             # Update max y-value for scaling
             if not filtered_data.empty:
@@ -1288,216 +1324,4 @@
         margin=dict(l=10, r=5, t=5, b=40),
     )
 
-    return fig
-
-def plot_output_ranges_box(
-    quantile_outputs: Dict[str, pd.DataFrame],
-    target_data: Dict[str, pd.Series],
-    indicators: List[str],
-    indicator_names: Dict[str, str],
-    indicator_legends: Dict[str, str],
-    n_cols: int,
-    plot_start_date: int = 1800,
-    plot_end_date: int = 2035,
-    history: bool = False,
-    option: str = "vietnam",
-) -> go.Figure:
-    """
-    Plot annual box plots of model outputs and compare them with calibration targets.
-
-    Args:
-        quantile_outputs, target_data, indicators, indicator_names, indicator_legends, n_cols, etc.
-
-    Returns:
-        go.Figure: Plotly figure with box plots and target values.
-    """
-    nrows = int(np.ceil(len(indicators) / n_cols))
-    fig = get_standard_subplot_fig(
-        nrows,
-        n_cols,
-        [""] * len(indicators),
-    )
-    for annotation in fig["layout"]["annotations"]:
-        annotation["font"] = dict(size=12)
-
-    for i, ind in enumerate(indicators):
-        row, col = get_row_col_for_subplots(i, n_cols)
-        data = quantile_outputs[ind]
-
-        current_plot_start_date = (
-            2005 if ind == "prevalence_smear_positive" else plot_start_date
-        )
-        filtered_data = data[
-            (data.index >= current_plot_start_date) & (data.index <= plot_end_date)
-        ]
-
-        # Generate annual box plots
-        for year in range(current_plot_start_date, plot_end_date + 1):
-            year_data = filtered_data[filtered_data.index.year == year]
-            if year_data.empty:
-                continue
-
-            box_values = year_data[[q for q in QUANTILES if q in year_data.columns]].values.flatten()
-            box_values = box_values[~np.isnan(box_values)]
-
-            fig.add_trace(
-                go.Box(
-                    y=box_values,
-                    x=[year] * len(box_values),
-                    name=str(year),
-                    boxpoints=False,
-                    line_color="rgba(0,30,180,1)",
-                    fillcolor="rgba(0,30,180,0.5)",
-                    marker_color="rgba(0,30,180,0.7)",
-                    showlegend=False
-                ),
-                row=row,
-                col=col,
-            )
-
-        point_color = (
-            "red"
-            if ind in ["total_population", "notification", "percentage_latent_adults", "act3_trial_adults_pop", "act3_control_adults_pop"]
-            else "purple"
-        )
-
-        if option == "camau":
-            indi_with_range = ["percentage_latent_adults"]
-        else:
-            indi_with_range = [
-                "prevalence_smear_positive",
-                "adults_prevalence_pulmonary",
-                "incidence",
-            ]
-
-        if ind in indi_with_range:
-            target_series = target_data[f"{ind}_target"]
-            lower_bound_series = target_data[f"{ind}_lower_bound"]
-            upper_bound_series = target_data[f"{ind}_upper_bound"]
-
-            filtered_target = target_series[
-                (target_series.index >= current_plot_start_date)
-                & (target_series.index <= plot_end_date)
-            ]
-            filtered_lower_bound = lower_bound_series[
-                (lower_bound_series.index >= current_plot_start_date)
-                & (lower_bound_series.index <= plot_end_date)
-            ]
-            filtered_upper_bound = upper_bound_series[
-                (upper_bound_series.index >= current_plot_start_date)
-                & (upper_bound_series.index <= plot_end_date)
-            ]
-
-            fig.add_trace(
-                go.Scatter(
-                    x=filtered_target.index,
-                    y=filtered_target.values,
-                    mode="markers",
-                    marker={"size": 6.0, "color": point_color},
-                    error_y=dict(
-                        type="data",
-                        symmetric=False,
-                        array=filtered_upper_bound - filtered_target,
-                        arrayminus=filtered_target - filtered_lower_bound,
-                        color=point_color,
-                        thickness=1,
-                        width=2,
-                    ),
-                    name="",
-                    showlegend=False,
-                ),
-                row=row,
-                col=col,
-            )
-        else:
-            if ind in target_data.keys():
-                target = target_data[ind]
-                filtered_target = target[
-                    (target.index >= current_plot_start_date)
-                    & (target.index <= plot_end_date)
-                ]
-                fig.add_trace(
-                    go.Scatter(
-                        x=filtered_target.index,
-                        y=filtered_target,
-                        mode="markers",
-                        marker={"size": 6.0, "color": point_color},
-                        name="",
-                        showlegend=False,
-                    ),
-                    row=row,
-                    col=col,
-                )
-
-        legend_text = indicator_legends.get(ind, "")
-        if legend_text and not history:
-            axis_id = (row - 1) * n_cols + col
-            xref = "x domain" if axis_id == 1 else f"x{axis_id} domain"
-            yref = "y domain" if axis_id == 1 else f"y{axis_id} domain"
-
-            fig.add_annotation(
-                text=f'<span style="color:{point_color}; font-size:12px">&#9679;</span> <span style="font-size:12px">{legend_text}</span>',
-                x=0.98,
-                y=0.05,
-                xref=xref,
-                yref=yref,
-                xanchor="right",
-                yanchor="bottom",
-                showarrow=False,
-                bordercolor="black",
-                borderwidth=1,
-            )
-
-        # Update axes
-        x_min = current_plot_start_date
-        x_max = plot_end_date
-        fig.update_xaxes(range=[x_min, x_max], row=row, col=col)
-
-        y_min = 0
-        y_max = max(
-            filtered_data.max().max(),
-            (
-                max(
-                    [
-                        filtered_target.max()
-                        for filtered_target in [
-                            filtered_target,
-                            filtered_lower_bound,
-                            filtered_upper_bound,
-                        ]
-                    ]
-                )
-                if ind in indi_with_range
-                else (
-                    filtered_target.max()
-                    if ind in target_data.keys()
-                    else float("-inf")
-                )
-            ),
-        )
-        y_range = y_max - y_min
-        padding = 0.05 * y_range
-        fig.update_yaxes(
-            range=[y_min - padding, y_max + padding],
-            title=dict(
-                text=f"<b>{indicator_names.get(ind, ind.replace('_', ' ').capitalize())}</b>",
-                font=dict(size=12),
-            ),
-            row=row,
-            col=col,
-            title_standoff=0,
-        )
-
-    tick_interval = 50 if history else 2
-    fig.update_xaxes(
-        tickmode="linear",
-        tick0=plot_start_date,
-        dtick=tick_interval,
-    )
-    fig.update_layout(
-        xaxis_title="",
-        showlegend=False,
-        margin=dict(l=10, r=5, t=5, b=40),
-    )
->>>>>>> 88075c13
     return fig