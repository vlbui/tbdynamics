--- conflicted
+++ resolved
@@ -310,11 +310,7 @@
     bcm = get_bcm(params, scenario_config, None)
     base_results = esamp.model_results_for_samples(idata_extract, bcm).results
     base_quantiles = esamp.quantiles_for_results(base_results, QUANTILES)
-<<<<<<< HEAD
-
-=======
-    base_quantiles["percentage_latent"] = base_quantiles["percentage_latent"] * 0.8
->>>>>>> c471a20a
+ 
     baseline_indicators = [
         "total_population",
         "notification",
@@ -357,11 +353,7 @@
 
     # Calculate quantiles for each detection multiplier scenario
     for multiplier in detection_multipliers:
-<<<<<<< HEAD
-        bcm = get_bcm(params, scenario_config, multiplier, True)
-=======
-        bcm = get_bcm(params, scenario_config, multiplier)
->>>>>>> c471a20a
+        bcm = get_bcm(params, scenario_config, multiplier, False)
         scenario_result = esamp.model_results_for_samples(idata_extract, bcm).results
         scenario_quantiles = esamp.quantiles_for_results(scenario_result, QUANTILES)
         scenario_quantiles['mortality'] = scenario_quantiles['mortality'] *0.9
