--- conflicted
+++ resolved
@@ -1,26 +1,18 @@
 from summer2 import CompartmentalModel
+from typing import List
 from summer2.functions.time import get_linear_interpolation_function
 from summer2.parameters import Function, Parameter, Time, DerivedOutput
 from tbdynamics.utils import tanh_based_scaleup
-from .constants import (
-    compartments,
-    infectious_compartments,
-    latent_compartments,
-    age_strata,
-    organ_strata,
-)
+import numpy as np
 
 
 def request_model_outputs(
     model: CompartmentalModel,
-<<<<<<< HEAD
-=======
     compartments: List[str],
     latent_compartments: List[str],
     infectious_compartments: List[str],
     age_strata: List[int],
     organ_strata: List[str],
->>>>>>> 0fb29f23
     detection_reduction
 ):
     """
