from estival.model import BayesianCompartmentalModel
import estival.priors as esp
import estival.targets as est
import numpy as np
from typing import List, Dict, Optional

from tbdynamics.camau.model import build_model
from tbdynamics.tools.inputs import load_params, load_targets, matrix
from tbdynamics.settings import CM_PATH


def get_bcm(
    params: Dict[str, float],
    covid_effects: Optional[Dict[str, bool]] = None,
    improved_detection_multiplier: Optional[float] = None,
    homo_mixing: bool = False,
) -> BayesianCompartmentalModel:
    """
    Constructs and returns a Bayesian Compartmental Model (BCM) for tuberculosis (TB) transmission.

    This function:
    - Loads model parameters.
    - Defines mixing matrices based on homogeneous or heterogeneous mixing assumptions.
    - Specifies Bayesian priors for inference.
    - Retrieves calibration targets.
    - Builds the compartmental model and wraps it within a Bayesian framework.

    Args:
        params (Dict[str, float]): Fixed parameters for the model.
        covid_effects (Optional[Dict[str, bool]]): A dictionary specifying COVID-19 effects on TB transmission.
        improved_detection_multiplier (Optional[float]): Multiplier for improved case detection, if applicable.
        homo_mixing (bool): If True, uses a homogeneous mixing matrix; otherwise, uses an age-structured matrix.

    Returns:
        BayesianCompartmentalModel: A Bayesian model object for inference and analysis.
    """
    params = params or {}
    fixed_params = load_params(CM_PATH / "params.yml")
    #create a mixing matrix
    mixing_matrix = np.ones((6, 6)) if homo_mixing else matrix

    priors = get_all_priors(covid_effects)
    priors.insert(0, esp.UniformPrior("contact_rate", (1.0, 50.0) if homo_mixing else (0.001, 0.05)))

    targets = get_targets()
    tb_model = build_model(fixed_params, mixing_matrix, covid_effects, improved_detection_multiplier)

    return BayesianCompartmentalModel(tb_model, params, priors, targets)
<<<<<<< HEAD
=======

>>>>>>> 88075c13


def get_all_priors(covid_effects: Optional[Dict[str, bool]]) -> List:
    """
    Defines the set of prior distributions used in Bayesian inference.

    Args:
        covid_effects (Optional[Dict[str, bool]]): A dictionary indicating whether COVID-19 affected
            TB detection and contact rates.

    Returns:
        List[esp.Prior]: A list of prior distributions for model parameters.
    """
    priors = [
<<<<<<< HEAD
        esp.BetaPrior("rr_infection_latent", 3.0, 8.0),
        esp.BetaPrior("rr_infection_recovered", 3.0, 8.0),
        esp.GammaPrior.from_mode("progression_multiplier", 1.0, 2.0),
        # esp.UniformPrior("detection_spill_over_effect", (1.0, 5.0)),
        # esp.UniformPrior("seed_time", (1800.0, 1840.0)),
        # esp.UniformPrior("seed_num", (1.0, 100.0)),
        # esp.UniformPrior("seed_duration", (1.0, 20.0)),
        esp.TruncNormalPrior("smear_positive_death_rate", 0.389, 0.0276, (0.335, 0.449)),
        esp.TruncNormalPrior("smear_negative_death_rate", 0.025, 0.0041, (0.017, 0.035)),
        esp.TruncNormalPrior("smear_positive_self_recovery", 0.231, 0.0276, (0.177, 0.288)),
        esp.TruncNormalPrior("smear_negative_self_recovery", 0.130, 0.0291, (0.073, 0.209)),
        esp.UniformPrior("screening_scaleup_shape", (0.05, 0.5)),
        esp.TruncNormalPrior("screening_inflection_time", 1998, 6.0, (1986, 2010)),
        esp.GammaPrior.from_mode("time_to_screening_end_asymp", 2.0, 5.0),
        esp.UniformPrior("acf_sensitivity", (0.7, 0.99)),
        esp.UniformPrior("prop_mixing_same_stratum", (0.01, 0.95)),
        # esp.UniformPrior("incidence_props_pulmonary",(0.1, 0.9)),
        # esp.UniformPrior("incidence_props_smear_positive_among_pulmonary",(0.1, 0.9))
=======
        esp.TruncNormalPrior("contact_rate", 0.02, 0.05, (0.001, 0.04)),
        esp.BetaPrior("rr_infection_latent", 3.0, 5.0),
        esp.BetaPrior("rr_infection_recovered", 2.5, 4.5),
        esp.TruncNormalPrior(
            "smear_positive_death_rate", 0.389, 0.0276, (0.335, 0.449)
        ),
        esp.TruncNormalPrior(
            "smear_negative_death_rate", 0.025, 0.0041, (0.017, 0.035)
        ),
        esp.TruncNormalPrior(
            "smear_positive_self_recovery", 0.231, 0.0276, (0.177, 0.288)
        ),
        esp.TruncNormalPrior(
            "smear_negative_self_recovery", 0.130, 0.0291, (0.073, 0.209)
        ),
        # esp.UniformPrior("prop_mixing_same_stratum", (0.10, 0.95)),
        # esp.UniformPrior("incidence_props_pulmonary", (0.10, 0.90)),
        # esp.UniformPrior("incidence_props_smear_positive_among_pulmonary", (0.10, 0.90)),
        # esp.UniformPrior("screening_scaleup_shape", (0.05, 0.5)),
        # esp.TruncNormalPrior("screening_inflection_time", 1998, 6.0, (1986, 2010)),
        esp.GammaPrior.from_mode("time_to_screening_end_asymp", 2.0, 5.0),
        esp.TruncNormalPrior("early_prop_adjuster", 0, 0.05, (-2.0, 2.0)),
        esp.GammaPrior.from_mode("late_reactivation_adjuster", 1.0, 2.0),
>>>>>>> 88075c13
    ]

    if covid_effects:
        if covid_effects.get("contact_reduction"):
            priors.append(esp.UniformPrior("contact_reduction", (0.01, 0.9)))
        if covid_effects.get("detection_reduction"):
            priors.append(esp.UniformPrior("detection_reduction", (0.01, 0.9)))

    for prior in priors:
        prior._pymc_transform_eps_scale = 0.1  # Stability scaling for PyMC transformations

    return priors


def get_targets() -> List[est.NormalTarget]:
    """
    Loads target data for Bayesian model calibration.

    Returns:
        List[est.NormalTarget]: A list of target distributions used for calibration.
    """
    target_data = load_targets(CM_PATH / "targets.yml")

    return [
<<<<<<< HEAD
        est.NormalTarget("total_population", target_data["total_population"], 1000),
        est.NormalTarget("notification", target_data["notification"], esp.UniformPrior("notif_dispersion", (10.0, 150.0))),
        est.NormalTarget("total_populationXact3_trial", target_data["total_populationXact3_trial"], 500),
        est.NormalTarget("total_populationXact3_control", target_data["total_populationXact3_coltrol"], 500),
        est.NormalTarget("percentage_latent_adults", target_data["percentage_latent_adults_target"], esp.UniformPrior("latent_dispersion", (2.0, 10.0))),
        est.BinomialTarget("acf_detectionXact3_trialXorgan_pulmonary_prop", target_data["acf_detectionXact3_trialXorgan_pulmonary_prop"],target_data["acf_detectionXact3_trialXsample"]),
        est.BinomialTarget("acf_detectionXact3_controlXorgan_pulmonary_prop", target_data["acf_detectionXact3_controlXorgan_pulmonary_prop"],target_data["acf_detectionXact3_controlXsample"])
    ]
=======
        est.NormalTarget(
            "total_population",
            target_data["total_population"],
            esp.UniformPrior("total_population_dispersion", (500.0, 5000.0)),
        ),
        est.NormalTarget(
            "log_notification",
            np.log(target_data["notification"]),
            esp.TruncNormalPrior("notif_dispersion",0.0,0.1, (0.0, np.inf))
        ),
        # est.NormalTarget(
        #     "act3_trial_adults_pop",
        #     target_data["act3_trial_adults_pop"],
        #     esp.UniformPrior("adults_populationXact3_trial_dispersion", (10.0, 3000.0)),
        # ),
        # est.NormalTarget(
        #     "act3_control_adults_pop",
        #     target_data["act3_control_adults_pop"],
        #     esp.UniformPrior(
        #         "adults_populationXact3_control_dispersion", (10.0, 3000.0)
        #     ),
        # ),
        est.NormalTarget(
            "percentage_latent_adults",
            target_data["percentage_latent_adults_target"],
            esp.UniformPrior("latent_dispersion", (1.0, 15.0)),
        ),
        # est.BinomialTarget(
        #     "acf_detectionXact3_trialXorgan_pulmonary_prop",
        #     target_data["acf_detectionXact3_trialXorgan_pulmonary_prop"],
        #     target_data["acf_detectionXact3_trialXsample"],
        # ),
        # est.BinomialTarget(
        #     "acf_detectionXact3_controlXorgan_pulmonary_prop",
        #     target_data["acf_detectionXact3_controlXorgan_pulmonary_prop"],
        #     target_data["acf_detectionXact3_controlXsample"],
        # ),
        est.NormalTarget(
            "acf_detectionXact3_controlXorgan_pulmonary_rate1",
            target_data["acf_detectionXact3_controlXorgan_pulmonary_rate1"],
            esp.UniformPrior("act3_control_dispersion", (1.0, 50.0))
        ),
        est.NormalTarget(
            "acf_detectionXact3_trialXorgan_pulmonary_rate1",
            target_data["acf_detectionXact3_trialXorgan_pulmonary_rate1"],
            esp.UniformPrior("act3_trial_dispersion", (1.0, 50.0))
        ),
        # est.NormalTarget(
        #     "acf_detectionXact3_trialXorgan_pulmonary",
        #     target_data["acf_detectionXact3_trialXorgan_pulmonary"],
        #     esp.UniformPrior("act3_trial_dispersion", (1.0, 30.0))
        # ),
        # est.NormalTarget(
        #     "acf_detectionXact3_controlXorgan_pulmonary",
        #     target_data["acf_detectionXact3_controlXorgan_pulmonary"],
        #     esp.UniformPrior("act3_control_dispersion", (1.0, 30.0))
        # ),
    ]

def calculate_covid_diff_cum_quantiles(
    params: Dict[str, float],
    idata_extract: az.InferenceData,
    cumulative_start_time: float = 2020.0,
    years: List[float] = [2021.0, 2022.0, 2025.0, 2030.0, 2035.0],
) -> Dict[str, Dict[str, pd.DataFrame]]:
    """
    Run the models for the specified scenarios, calculate cumulative diseased and death values,
    and return quantiles for absolute and relative differences between scenarios.

    Args:
        params: Dictionary containing model parameters.
        idata_extract: InferenceData object containing the model data.
        cumulative_start_time: Year to start calculating the cumulative values.
        covid_analysis: Integer specifying which analysis to run (default is 2).
        years: List of years for which to calculate the differences.

    Returns:
        A dictionary containing quantiles for absolute and relative differences between scenarios.
    """

    # Define the scenarios
    covid_configs = [
        {"detection_reduction": False, "contact_reduction": False},  # No reduction
        {
            "detection_reduction": True,
            "contact_reduction": False,
        },  # No contact reduction
    ]

    covid_results = []
    for covid_effects in covid_configs:
        # Get the model results
        bcm = get_bcm(params, covid_effects)
        spaghetti_res = esamp.model_results_for_samples(idata_extract, bcm).results

        # Filter the results to include only the rows where the index (year) is an integer
        yearly_data = spaghetti_res.loc[
            (spaghetti_res.index >= cumulative_start_time)
            & (spaghetti_res.index % 1 == 0)
        ]

        # Calculate cumulative sums for each sample
        cumulative_diseased_yearly = yearly_data["incidence_raw"].cumsum()
        cumulative_deaths_yearly = yearly_data["mortality_raw"].cumsum()

        # Store the cumulative results in the list
        covid_results.append(
            {
                "cumulative_diseased": cumulative_diseased_yearly,
                "cumulative_deaths": cumulative_deaths_yearly,
            }
        )

    # Calculate the differences based on the covid_analysis value
    abs_diff = {
        "cumulative_diseased": covid_results[1]["cumulative_diseased"]
        - covid_results[0]["cumulative_diseased"],
        "cumulative_deaths": covid_results[1]["cumulative_deaths"]
        - covid_results[0]["cumulative_deaths"],
    }
    rel_diff = {
        "cumulative_diseased": abs_diff["cumulative_diseased"]
        / covid_results[0]["cumulative_diseased"],
        "cumulative_deaths": abs_diff["cumulative_deaths"]
        / covid_results[0]["cumulative_deaths"],
    }

    # Calculate quantiles for absolute and relative differences
    diff_quantiles_abs = {}
    diff_quantiles_rel = {}

    for ind in ["cumulative_diseased", "cumulative_deaths"]:
        # Calculate absolute difference quantiles
        diff_quantiles_df_abs = pd.DataFrame(
            {
                quantile: [abs_diff[ind].loc[year].quantile(quantile) for year in years]
                for quantile in QUANTILES
            },
            index=years,
        )

        # Calculate relative difference quantiles
        diff_quantiles_df_rel = pd.DataFrame(
            {
                quantile: [rel_diff[ind].loc[year].quantile(quantile) for year in years]
                for quantile in QUANTILES
            },
            index=years,
        )

        diff_quantiles_abs[ind] = diff_quantiles_df_abs
        diff_quantiles_rel[ind] = diff_quantiles_df_rel

    return {"abs": diff_quantiles_abs, "rel": diff_quantiles_rel}


def calculate_scenario_outputs(
    params: Dict[str, float],
    idata_extract: az.InferenceData,
    indicators: List[str] = ["incidence", "mortality"],
    detection_multipliers: List[float] = [2.0, 5.0, 12.0],
) -> Dict[str, Dict[str, pd.DataFrame]]:
    """
    Calculate the model results for each scenario with different detection multipliers
    and return the baseline and scenario outputs.

    Args:
        params: Dictionary containing model parameters.
        idata_extract: InferenceData object containing the model data.
        indicators: List of indicators to return for the other scenarios (default: ['incidence', 'mortality_raw']).
        detection_multipliers: List of multipliers for improved detection to loop through (default: [2.0, 5.0, 12.0]).

    Returns:
        A dictionary containing results for the baseline and each scenario.
    """

    # Fixed scenario configuration
    scenario_config = {"detection_reduction": True, "contact_reduction": False}

    # Base scenario (calculate outputs for all indicators)
    bcm = get_bcm(params, scenario_config, None, False)
    base_results = esamp.model_results_for_samples(idata_extract, bcm).results
    base_quantiles = esamp.quantiles_for_results(base_results, QUANTILES)
 
    baseline_indicators = [
        "total_population",
        "notification",
        "adults_prevalence_pulmonary",
        "incidence",
        "case_notification_rate",
        "incidence_early_prop",
        "incidence_late_prop",
        "mortality_raw",
        "prevalence_smear_positive",
        "percentage_latent",
        "detection_rate",
        "mortality",
        *[f"prop_{compartment}" for compartment in COMPARTMENTS],
    ]

    # Filter the baseline results and quantiles
    base_results = base_results[baseline_indicators]
    base_quantiles = base_quantiles[baseline_indicators]
    # Store results for the baseline scenario, including base_results
    scenario_outputs = {
        "base_scenario": {
            "results": base_results,
            "quantiles": base_quantiles,
        }
    }

    # Add no-transmission scenario
    no_transmission_bcm = get_bcm(params, scenario_config, None, True)
    no_transmission_results = esamp.model_results_for_samples(idata_extract, no_transmission_bcm).results
    no_transmission_quantiles = esamp.quantiles_for_results(no_transmission_results, QUANTILES)

    # Store the results for the no-transmission scenario
    scenario_outputs["no_transmission"] = no_transmission_quantiles


    # Calculate quantiles for each detection multiplier scenario
    for multiplier in detection_multipliers:
        bcm = get_bcm(params, scenario_config, multiplier, False)
        scenario_result = esamp.model_results_for_samples(idata_extract, bcm).results
        scenario_quantiles = esamp.quantiles_for_results(scenario_result, QUANTILES)

        # Store the results for this scenario
        scenario_key = f"increase_case_detection_by_{multiplier}".replace(".", "_")
        scenario_outputs[scenario_key] = scenario_quantiles

    # Extract only the relevant indicators for each scenario
    for scenario_key in scenario_outputs:
        if scenario_key != "base_scenario":
            scenario_outputs[scenario_key] = scenario_outputs[scenario_key][indicators]

    return scenario_outputs


def calculate_scenario_diff_cum_quantiles(
    params: Dict[str, float],
    idata_extract: az.InferenceData,
    detection_multipliers: List[float],
    cumulative_start_time: int = 2020,
    extreme_transmission: bool = False,
    years: List[int] = [2021, 2022, 2025, 2030, 2035],
) -> Dict[str, Dict[str, Dict[str, pd.DataFrame]]]:
    """
    Calculate the cumulative incidence and deaths for each scenario with different detection multipliers,
    compute the differences compared to a base scenario, and return quantiles for absolute and relative differences.

    Args:
        params: Dictionary containing model parameters.
        idata_extract: InferenceData object containing the model data.
        detection_multipliers: List of multipliers for improved detection to loop through.
        cumulative_start_time: Year to start calculating the cumulative values.
        scenario_choice: Integer specifying which scenario to use (1 or 2).
        years: List of years for which to calculate the quantiles.

    Returns:
        A dictionary containing the quantiles for absolute and relative differences between scenarios.
    """

    # Set scenario configuration based on scenario_choice

    covid_config = {"detection_reduction": True, "contact_reduction": False}

    # Base scenario (without improved detection)
    bcm = get_bcm(params, covid_config)
    base_results = esamp.model_results_for_samples(idata_extract, bcm).results

    # Calculate cumulative sums for the base scenario
    yearly_data_base = base_results.loc[
        (base_results.index >= cumulative_start_time) & (base_results.index % 1 == 0)
    ]
    cumulative_diseased_base = yearly_data_base["incidence_raw"].cumsum()
    cumulative_deaths_base = yearly_data_base["mortality_raw"].cumsum()

    # Store results for each detection multiplier
    detection_diff_results = {}

    for multiplier in detection_multipliers:
        # Improved detection scenario
        bcm = get_bcm(params, covid_config, multiplier, extreme_transmission)
        scenario_result = esamp.model_results_for_samples(idata_extract, bcm).results

        # Calculate cumulative sums for each scenario
        yearly_data = scenario_result.loc[
            (scenario_result.index >= cumulative_start_time)
            & (scenario_result.index % 1 == 0)
        ]
        cumulative_diseased = yearly_data["incidence_raw"].cumsum()
        cumulative_deaths = yearly_data["mortality_raw"].cumsum()

        # Calculate differences compared to the base scenario
        abs_diff = {
            "cumulative_diseased": cumulative_diseased - cumulative_diseased_base,
            "cumulative_deaths": cumulative_deaths - cumulative_deaths_base,
        }
        rel_diff = {
            "cumulative_diseased": abs_diff["cumulative_diseased"]
            / cumulative_diseased_base * 100,
            "cumulative_deaths": abs_diff["cumulative_deaths"] / cumulative_deaths_base * 100,
        }

        # Calculate quantiles for absolute and relative differences
        diff_quantiles_abs = {}
        diff_quantiles_rel = {}

        for ind in ["cumulative_diseased", "cumulative_deaths"]:
            diff_quantiles_df_abs = pd.DataFrame(
                {
                    quantile: [
                        abs_diff[ind].loc[year].quantile(quantile) for year in years
                    ]
                    for quantile in QUANTILES
                },
                index=years,
            )

            diff_quantiles_df_rel = pd.DataFrame(
                {
                    quantile: [
                        rel_diff[ind].loc[year].quantile(quantile) for year in years
                    ]
                    for quantile in QUANTILES
                },
                index=years,
            )

            diff_quantiles_abs[ind] = diff_quantiles_df_abs
            diff_quantiles_rel[ind] = diff_quantiles_df_rel

        # Store the quantile results
        scenario_key = f"increase_case_detection_by_{multiplier}".replace(".", "_")
        detection_diff_results[scenario_key] = {
            "abs": diff_quantiles_abs,
            "rel": diff_quantiles_rel,
        }

    # Return the quantiles for absolute and relative differences
    return detection_diff_results


def run_model_for_covid(params, output_dir, covid_configs, quantiles):
    covid_outputs = {}

    # Load the extracted InferenceData
    inference_data_dict = load_extracted_idata(output_dir, covid_configs)

    for covid_name, covid_effects in covid_configs.items():
        # Load the inference data for this specific scenario
        if covid_name not in inference_data_dict:
            print(f"Skipping {covid_name} as no inference data was loaded.")
            continue

        idata_extract = inference_data_dict[covid_name]

        # Run the model for the current scenario
        bcm = get_bcm(params, covid_effects)  # Adjust this function as needed
        model_results = esamp.model_results_for_samples(idata_extract, bcm)

        # Extract results from the model output
        spaghetti_res = model_results.results
        ll_res = (
            model_results.extras
        )  # Extract additional results (e.g., log-likelihoods)
        scenario_quantiles = esamp.quantiles_for_results(spaghetti_res, quantiles)

        # Define the indicators you're interested in
        indicators = ["notification", "total_population", "adults_prevalence_pulmonary"]

        missing_indicators = [
            indicator
            for indicator in indicators
            if indicator not in scenario_quantiles.columns
        ]
        if missing_indicators:
            print(
                f"Missing indicators {missing_indicators} in scenario {covid_name}. Skipping this scenario."
            )
            continue

        # Store the DataFrame of quantiles directly for the defined indicators
        indicator_outputs = scenario_quantiles[indicators]

        # Store the outputs and log-likelihoods in the dictionary with the scenario name as the key
        covid_outputs[covid_name] = {
            "indicator_outputs": indicator_outputs,
            "ll_res": ll_res,
        }

    return covid_outputs


def convert_ll_to_idata(ll_res):
    # Convert log-likelihoods into a DataFrame
    df = pd.DataFrame(ll_res)

    # Convert the DataFrame into an xarray.Dataset
    ds = xr.Dataset.from_dataframe(df)

    # Create an InferenceData object
    idata = az.from_dict(
        posterior={"logposterior": ds["logposterior"]},
        prior={"logprior": ds["logprior"]},
        log_likelihood={"total_loglikelihood": ds["loglikelihood"]},
    )

    return idata


def calculate_waic_comparison(covid_outputs):
    waic_dict = {}

    for covid_name, output in covid_outputs.items():
        # Extract the log-likelihoods (ll_res) for the current scenario
        ll_res = output["ll_res"]

        # Convert ll_res to InferenceData
        idata = convert_ll_to_idata(ll_res)

        # Store InferenceData in the dictionary for WAIC comparison
        waic_dict[covid_name] = idata

    # Compare the WAIC across all scenarios
    waic_results = {
        config_name: az.waic(idata) for config_name, idata in waic_dict.items()
    }

    # Compare using az.compare
    waic_comparison = az.compare(
        waic_results, ic="waic"
    )  # Using WAIC for information criterion

    return waic_comparison


def calculate_covid_cum_results(
    params: Dict[str, float],
    idata_extract: az.InferenceData,
    cumulative_start_time: float = 2020.0,
    years: List[float] = [2021.0, 2022.0, 2025.0, 2030.0, 2035.0],
) -> Dict[str, Dict[str, pd.DataFrame]]:
    """
    Run the models for the specified scenarios, calculate cumulative diseased and death values,
    and return the results for each scenario.

    Args:
        params: Dictionary containing model parameters.
        idata_extract: InferenceData object containing the model data.
        cumulative_start_time: Year to start calculating the cumulative values.
        years: List of years for which to calculate the results.

    Returns:
        A dictionary containing cumulative diseased and deaths results for each scenario.
    """

    # Define the scenarios with scenario names as keys
    covid_configs = {
        "no_covid": {
            "detection_reduction": False,
            "contact_reduction": False,
        },  # No reduction
        "detection_reduction_only": {
            "detection_reduction": True,
            "contact_reduction": False,
        },  # Detection reduction only
    }

    scenario_results = {}

    for scenario_name, covid_effects in covid_configs.items():
        # Get the model results
        bcm = get_bcm(params, covid_effects)
        spaghetti_res = esamp.model_results_for_samples(idata_extract, bcm).results

        # Filter the results to include only the rows where the index (year) is an integer
        yearly_data = spaghetti_res.loc[
            (spaghetti_res.index >= cumulative_start_time)
            & (spaghetti_res.index % 1 == 0)
        ]

        # Calculate cumulative sums for each sample
        cumulative_diseased_yearly = yearly_data["incidence_raw"].cumsum()
        cumulative_deaths_yearly = yearly_data["mortality_raw"].cumsum()

        # Extract results for specified years
        cumulative_diseased_results = cumulative_diseased_yearly.loc[years]
        cumulative_deaths_results = cumulative_deaths_yearly.loc[years]

        # Store the results in the dictionary
        scenario_results[scenario_name] = {
            "cumulative_diseased": cumulative_diseased_results,
            "cumulative_deaths": cumulative_deaths_results,
        }

    return scenario_results
>>>>>>> 88075c13
<|MERGE_RESOLUTION|>--- conflicted
+++ resolved
@@ -46,10 +46,10 @@
     tb_model = build_model(fixed_params, mixing_matrix, covid_effects, improved_detection_multiplier)
 
     return BayesianCompartmentalModel(tb_model, params, priors, targets)
-<<<<<<< HEAD
-=======
-
->>>>>>> 88075c13
+    # priors = bcm.priors
+    # for prior in priors:
+    #      prior._pymc_transform_eps_scale = 0.1
+    # return BayesianCompartmentalModel(tb_model, params, priors, targets)
 
 
 def get_all_priors(covid_effects: Optional[Dict[str, bool]]) -> List:
@@ -64,29 +64,14 @@
         List[esp.Prior]: A list of prior distributions for model parameters.
     """
     priors = [
-<<<<<<< HEAD
-        esp.BetaPrior("rr_infection_latent", 3.0, 8.0),
-        esp.BetaPrior("rr_infection_recovered", 3.0, 8.0),
-        esp.GammaPrior.from_mode("progression_multiplier", 1.0, 2.0),
-        # esp.UniformPrior("detection_spill_over_effect", (1.0, 5.0)),
-        # esp.UniformPrior("seed_time", (1800.0, 1840.0)),
-        # esp.UniformPrior("seed_num", (1.0, 100.0)),
-        # esp.UniformPrior("seed_duration", (1.0, 20.0)),
-        esp.TruncNormalPrior("smear_positive_death_rate", 0.389, 0.0276, (0.335, 0.449)),
-        esp.TruncNormalPrior("smear_negative_death_rate", 0.025, 0.0041, (0.017, 0.035)),
-        esp.TruncNormalPrior("smear_positive_self_recovery", 0.231, 0.0276, (0.177, 0.288)),
-        esp.TruncNormalPrior("smear_negative_self_recovery", 0.130, 0.0291, (0.073, 0.209)),
-        esp.UniformPrior("screening_scaleup_shape", (0.05, 0.5)),
-        esp.TruncNormalPrior("screening_inflection_time", 1998, 6.0, (1986, 2010)),
-        esp.GammaPrior.from_mode("time_to_screening_end_asymp", 2.0, 5.0),
-        esp.UniformPrior("acf_sensitivity", (0.7, 0.99)),
-        esp.UniformPrior("prop_mixing_same_stratum", (0.01, 0.95)),
-        # esp.UniformPrior("incidence_props_pulmonary",(0.1, 0.9)),
-        # esp.UniformPrior("incidence_props_smear_positive_among_pulmonary",(0.1, 0.9))
-=======
+        # esp.UniformPrior("start_population_size", (30000.0, 50000.0)),
+        # esp.UniformPrior("seed_time", (1800.0, 1850.0)),
+        # esp.UniformPrior("seed_num", (1, 100)),
+        # esp.UniformPrior("seed_duration", (1, 10)),
         esp.TruncNormalPrior("contact_rate", 0.02, 0.05, (0.001, 0.04)),
         esp.BetaPrior("rr_infection_latent", 3.0, 5.0),
         esp.BetaPrior("rr_infection_recovered", 2.5, 4.5),
+        # esp.UniformPrior("late_reactivation_multiplier", (0.0, 5.0)),
         esp.TruncNormalPrior(
             "smear_positive_death_rate", 0.389, 0.0276, (0.335, 0.449)
         ),
@@ -99,15 +84,16 @@
         esp.TruncNormalPrior(
             "smear_negative_self_recovery", 0.130, 0.0291, (0.073, 0.209)
         ),
+        # esp.UniformPrior("screening_scaleup_shape", (0.05, 0.5)),
+        # esp.TruncNormalPrior("screening_inflection_time", 1998, 6.0, (1986, 2010)),
+        esp.GammaPrior.from_mode("time_to_screening_end_asymp", 2.0, 5.0),
+        # esp.UniformPrior("acf_sensitivity", (0.7, 0.99)),
         # esp.UniformPrior("prop_mixing_same_stratum", (0.10, 0.95)),
         # esp.UniformPrior("incidence_props_pulmonary", (0.10, 0.90)),
         # esp.UniformPrior("incidence_props_smear_positive_among_pulmonary", (0.10, 0.90)),
-        # esp.UniformPrior("screening_scaleup_shape", (0.05, 0.5)),
-        # esp.TruncNormalPrior("screening_inflection_time", 1998, 6.0, (1986, 2010)),
-        esp.GammaPrior.from_mode("time_to_screening_end_asymp", 2.0, 5.0),
-        esp.TruncNormalPrior("early_prop_adjuster", 0, 0.05, (-2.0, 2.0)),
+        # esp.UniformPrior("early_prop_multiplier",(0.5,3)),
+        esp.TruncNormalPrior("early_prop_adjuster", 0, 0.05, (-1.5, 1.5)),
         esp.GammaPrior.from_mode("late_reactivation_adjuster", 1.0, 2.0),
->>>>>>> 88075c13
     ]
 
     if covid_effects:
@@ -132,16 +118,6 @@
     target_data = load_targets(CM_PATH / "targets.yml")
 
     return [
-<<<<<<< HEAD
-        est.NormalTarget("total_population", target_data["total_population"], 1000),
-        est.NormalTarget("notification", target_data["notification"], esp.UniformPrior("notif_dispersion", (10.0, 150.0))),
-        est.NormalTarget("total_populationXact3_trial", target_data["total_populationXact3_trial"], 500),
-        est.NormalTarget("total_populationXact3_control", target_data["total_populationXact3_coltrol"], 500),
-        est.NormalTarget("percentage_latent_adults", target_data["percentage_latent_adults_target"], esp.UniformPrior("latent_dispersion", (2.0, 10.0))),
-        est.BinomialTarget("acf_detectionXact3_trialXorgan_pulmonary_prop", target_data["acf_detectionXact3_trialXorgan_pulmonary_prop"],target_data["acf_detectionXact3_trialXsample"]),
-        est.BinomialTarget("acf_detectionXact3_controlXorgan_pulmonary_prop", target_data["acf_detectionXact3_controlXorgan_pulmonary_prop"],target_data["acf_detectionXact3_controlXsample"])
-    ]
-=======
         est.NormalTarget(
             "total_population",
             target_data["total_population"],
@@ -169,32 +145,22 @@
             target_data["percentage_latent_adults_target"],
             esp.UniformPrior("latent_dispersion", (1.0, 15.0)),
         ),
-        # est.BinomialTarget(
-        #     "acf_detectionXact3_trialXorgan_pulmonary_prop",
-        #     target_data["acf_detectionXact3_trialXorgan_pulmonary_prop"],
-        #     target_data["acf_detectionXact3_trialXsample"],
-        # ),
-        # est.BinomialTarget(
-        #     "acf_detectionXact3_controlXorgan_pulmonary_prop",
-        #     target_data["acf_detectionXact3_controlXorgan_pulmonary_prop"],
-        #     target_data["acf_detectionXact3_controlXsample"],
-        # ),
-        est.NormalTarget(
-            "acf_detectionXact3_controlXorgan_pulmonary_rate1",
-            target_data["acf_detectionXact3_controlXorgan_pulmonary_rate1"],
-            esp.UniformPrior("act3_control_dispersion", (1.0, 50.0))
-        ),
-        est.NormalTarget(
-            "acf_detectionXact3_trialXorgan_pulmonary_rate1",
-            target_data["acf_detectionXact3_trialXorgan_pulmonary_rate1"],
-            esp.UniformPrior("act3_trial_dispersion", (1.0, 50.0))
-        ),
-        # est.NormalTarget(
+        est.BinomialTarget(
+            "acf_detectionXact3_trialXorgan_pulmonary_prop",
+            target_data["acf_detectionXact3_trialXorgan_pulmonary_prop"],
+            target_data["acf_detectionXact3_trialXsample"],
+        ),
+        est.BinomialTarget(
+            "acf_detectionXact3_controlXorgan_pulmonary_prop",
+            target_data["acf_detectionXact3_controlXorgan_pulmonary_prop"],
+            target_data["acf_detectionXact3_controlXsample"],
+        ),
+        # est.NegativeBinomialTarget(
         #     "acf_detectionXact3_trialXorgan_pulmonary",
         #     target_data["acf_detectionXact3_trialXorgan_pulmonary"],
         #     esp.UniformPrior("act3_trial_dispersion", (1.0, 30.0))
         # ),
-        # est.NormalTarget(
+        # est.NegativeBinomialTarget(
         #     "acf_detectionXact3_controlXorgan_pulmonary",
         #     target_data["acf_detectionXact3_controlXorgan_pulmonary"],
         #     esp.UniformPrior("act3_control_dispersion", (1.0, 30.0))
@@ -639,4 +605,3 @@
         }
 
     return scenario_results
->>>>>>> 88075c13
