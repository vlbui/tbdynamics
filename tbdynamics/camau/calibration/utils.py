--- conflicted
+++ resolved
@@ -64,15 +64,7 @@
         List[esp.Prior]: A list of prior distributions for model parameters.
     """
     priors = [
-<<<<<<< HEAD
-        # esp.UniformPrior("start_population_size", (30000.0, 50000.0)),
-        # esp.UniformPrior("seed_time", (1800.0, 1850.0)),
-        # esp.UniformPrior("seed_num", (1, 100)),
-        # esp.UniformPrior("seed_duration", (1, 10)),
         esp.TruncNormalPrior("contact_rate", 0.02, 0.05, (0.001, 0.04)),
-=======
-        esp.TruncNormalPrior("contact_rate", 0.02, 0.1, (0.001, 0.04)),
->>>>>>> 05aa0e5f
         esp.BetaPrior("rr_infection_latent", 3.0, 5.0),
         esp.BetaPrior("rr_infection_recovered", 2.5, 4.5),
         # esp.UniformPrior("late_reactivation_multiplier", (0.0, 5.0)),
@@ -88,12 +80,6 @@
         esp.TruncNormalPrior(
             "smear_negative_self_recovery", 0.130, 0.0291, (0.073, 0.209)
         ),
-<<<<<<< HEAD
-=======
-        # esp.UniformPrior("prop_mixing_same_stratum", (0.10, 0.95)),
-        esp.UniformPrior("incidence_props_pulmonary", (0.10, 0.90)),
-        esp.UniformPrior("incidence_props_smear_positive_among_pulmonary", (0.10, 0.90)),
->>>>>>> 05aa0e5f
         # esp.UniformPrior("screening_scaleup_shape", (0.05, 0.5)),
         # esp.TruncNormalPrior("screening_inflection_time", 1998, 6.0, (1986, 2010)),
         esp.GammaPrior.from_mode("time_to_screening_end_asymp", 2.0, 5.0),
@@ -101,8 +87,10 @@
         # esp.UniformPrior("prop_mixing_same_stratum", (0.10, 0.95)),
         # esp.UniformPrior("incidence_props_pulmonary", (0.10, 0.90)),
         # esp.UniformPrior("incidence_props_smear_positive_among_pulmonary", (0.10, 0.90)),
-        # esp.UniformPrior("early_prop_multiplier",(0.5,3)),
-        esp.TruncNormalPrior("early_prop_adjuster", 0, 0.05, (-1.5, 1.5)),
+        # esp.UniformPrior("screening_scaleup_shape", (0.05, 0.5)),
+        # esp.TruncNormalPrior("screening_inflection_time", 1998, 6.0, (1986, 2010)),
+        esp.GammaPrior.from_mode("time_to_screening_end_asymp", 2.0, 5.0),
+        esp.TruncNormalPrior("early_prop_adjuster", 0, 0.05, (-2.0, 2.0)),
         esp.GammaPrior.from_mode("late_reactivation_adjuster", 1.0, 2.0),
     ]
 
