--- conflicted
+++ resolved
@@ -62,17 +62,13 @@
     strat.set_mixing_matrix(mixing_matrix)
     adjustments = fixed_params["act3_stratification"]["adjustments"]
     adjustments["birth"] = proportions
-<<<<<<< HEAD
     # adjust detection flow for act3 with active case finding, only for trial
-=======
-
->>>>>>> fc64c3ce
     for age_stratum in age_strata:
         # Initialize adjustment for each age and strata
         act3_adjs = {stratum: 0.0 for stratum in act3_strata}
 
         if age_stratum not in age_strata[:2]:
-            # Define intervention parameters. Screesning rates were calcualted by the formula: screening_rate = -log(1-coverage); coverage = number of persons consented/total population.
+            # Define intervention parameters. Screesning rates were calculated by the formula: screening_rate = -log(1-coverage); coverage = number of persons consented/total population.
             times = [2014.0, 2015.0, 2016.0, 2017.0, 2018.0, 2019.0]
             vals = [
                 0.0,  # Value for 2014
@@ -94,7 +90,6 @@
             ) * get_linear_interpolation_function(times, vals)
             # Set the flow adjustments without needing to loop over interventions
         strat.set_flow_adjustments(
-<<<<<<< HEAD
             "acf_detection",
             {k: Overwrite(v) for k, v in act3_adjs.items()},
             source_strata={"age": str(age_stratum)},
@@ -119,25 +114,6 @@
     #     for act3_stratum in act3_strata
     # }
 
-=======
-                    "acf_detection",
-                    {k: Multiply(v) for k, v in act3_adjs.items()},
-                    source_strata={"age": str(age_stratum)},
-                )
-
-    # detection_adjs = {
-    #     act3_stratum: (
-    #         1.0
-    #         if act3_stratum == "trial"
-    #         else get_sigmoidal_interpolation_function(
-    #             [2014.0, 2016.0, 2019.0],
-    #             [1.0, Parameter("detection_spill_over_effect"), 1.0],
-    #         )
-    #     )
-    #     for act3_stratum in act3_strata
-    # }
-
->>>>>>> fc64c3ce
     # strat.set_flow_adjustments(
     #     "detection", {stratum: Multiply(adj) for stratum, adj in detection_adjs.items()}
     # )
