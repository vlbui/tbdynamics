total_population:
  2019: 1194300.0

notification: #from NTP
  # 2010: 99022
  # 2011: 100518
  # 2008: 1326.9
  # 2009: 1465.0
  # 2010: 1413.0
  2011: 1409.0
  2012: 1485.0
  2013: 1369.0
  2014: 1405.0
  2015: 1642.0
  2016: 1555.0
  2017: 1440.0
  2018: 1468.0
  2019: 1417.0
  2020: 1360.0
  2021: 1016.0
  2022: 1503.0


# prop_smear_positive:
#   2022: 83.0

incidence:
  2022: [176.0, 121.0, 251.0]

percentage_latent_adults:
  2019: [36.5, 33.4, 40.40]




acf_detectionXact3_trialXsample:
  2015: 43425
  2016: 44082
  2017: 44311
  2018: 42150
  # 2015: 51460
  # 2016: 55080
  # 2017: 56895
  # 2018: 56763
  # 2015: 68613
  # 2016: 73400
  # 2017: 75860
  # 2018: 75684

acf_detectionXact3_controlXsample:
  # 2018: 41680
  2018: 41680
  # 2018: 65000

# acf_detectionXact3_trialXorgan_pulmonary:
#   2015: 169.0
#   2016: 136.0
#   2017: 78.0
#   2018: 53.0

# acf_detectionXact3_controlXorgan_pulmonary:
#   2018: 94.0

acf_detectionXact3_trialXorgan_pulmonary:
  2015: 169.0
  2016: 136.0
  2017: 78.0
  2018: 53.0

acf_detectionXact3_controlXorgan_pulmonary:
<<<<<<< HEAD
  2018: 94.0
=======
  2018: 94.0

acf_detectionXact3_trialXorgan_pulmonary_rate:
  2015: 389
  2016: 308
  2017: 176
  2018: 126

acf_detectionXact3_trialXorgan_pulmonary_rate1:
  2015: 328
  2016: 246
  2017: 137
  2018: 94

acf_detectionXact3_controlXorgan_pulmonary_rate1:
  # 2018: 0.00194
  2018: 194


acf_detectionXact3_controlXorgan_pulmonary_rate:
  # 2018: 0.00194
    2018: 226

acf_detectionXact3_trialXorgan_pulmonary_prop:
  2015: 0.00389
  2016: 0.00308
  2017: 0.00176
  2018: 0.00126


acf_detectionXact3_controlXorgan_pulmonary_prop:
  2018: 0.003

# total_populationXact3_coltrol:
#   2018: 65000

# total_populationXact3_trial:
#   2018: 75684

percentage_latent:
  2019: [36.5, 33.4, 40.40]

act3_trial_adults_pop:
  2015: 51460
  2016: 55080
  2017: 56895
  2018: 56763
act3_control_adults_pop:
  2018: 48345


>>>>>>> 88075c13
<|MERGE_RESOLUTION|>--- conflicted
+++ resolved
@@ -68,41 +68,18 @@
   2018: 53.0
 
 acf_detectionXact3_controlXorgan_pulmonary:
-<<<<<<< HEAD
-  2018: 94.0
-=======
   2018: 94.0
 
-acf_detectionXact3_trialXorgan_pulmonary_rate:
-  2015: 389
-  2016: 308
-  2017: 176
-  2018: 126
-
-acf_detectionXact3_trialXorgan_pulmonary_rate1:
-  2015: 328
-  2016: 246
-  2017: 137
-  2018: 94
-
-acf_detectionXact3_controlXorgan_pulmonary_rate1:
-  # 2018: 0.00194
-  2018: 194
-
-
-acf_detectionXact3_controlXorgan_pulmonary_rate:
-  # 2018: 0.00194
-    2018: 226
-
 acf_detectionXact3_trialXorgan_pulmonary_prop:
-  2015: 0.00389
-  2016: 0.00308
-  2017: 0.00176
-  2018: 0.00126
+  2015: 0.003892
+  2016: 0.003085
+  2017: 0.001767
+  2018: 0.001257
 
 
 acf_detectionXact3_controlXorgan_pulmonary_prop:
-  2018: 0.003
+  2018: 0.00194
+  # 2018: 0.001
 
 # total_populationXact3_coltrol:
 #   2018: 65000
@@ -122,4 +99,3 @@
   2018: 48345
 
 
->>>>>>> 88075c13
