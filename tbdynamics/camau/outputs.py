--- conflicted
+++ resolved
@@ -288,11 +288,7 @@
             1.0 / Parameter("time_to_screening_end_asymp"),
         ],
     )
-<<<<<<< HEAD
-    detection_func*= (get_sigmoidal_interpolation_function([2014.0, 2018.0,2020.0], [1.0, Parameter("detection_spill_over_effect"),1.0])) 
-=======
-    # detection_func*= (get_sigmoidal_interpolation_function([2014.0, 2018.0,2018.1], [1.0, Parameter("detection_spill_over_effect"),1.0])) 
->>>>>>> fc64c3ce
+    # detection_func*= (get_sigmoidal_interpolation_function([2014.0, 2018.0,2020.0], [1.0, Parameter("detection_spill_over_effect"),1.0])) 
     detection_func *= (
         get_sigmoidal_interpolation_function(
             [2020.0, 2021.0, 2022.0],
