{
 "cells": [
  {
   "cell_type": "code",
   "execution_count": null,
   "metadata": {},
   "outputs": [],
   "source": [
    "import warnings\n",
    "\n",
    "warnings.filterwarnings(\"ignore\")\n",
    "from pathlib import Path\n",
    "import arviz as az\n",
    "\n",
    "from tbdynamics.calibration.plotting import plot_spaghetti, plot_output_ranges\n",
    "from tbdynamics.tools.inputs import load_targets\n",
    "from tbdynamics.settings import VN_PATH, OUT_PATH, DOCS_PATH\n",
    "from tbdynamics.constants import compartments\n",
    "import pickle\n",
    "import pandas as pd\n",
    "import plotly.express as px"
   ]
  },
  {
   "cell_type": "code",
   "execution_count": null,
   "metadata": {},
   "outputs": [],
   "source": [
    "# loaded_inference_data = az.from_netcdf(OUT_PATH / 'inference_data1.nc')\n",
    "# idata = az.from_netcdf(OUT_PATH / 'extracted_idata.nc')\n",
    "params = {\n",
    "    \"start_population_size\": 2000000.0,\n",
    "    \"seed_time\": 1805.0,\n",
    "    \"seed_num\": 1.0,\n",
    "    \"seed_duration\": 1.0,\n",
    "}\n",
    "targets = load_targets(VN_PATH / \"targets.yml\")"
   ]
  },
  {
   "cell_type": "code",
   "execution_count": null,
   "metadata": {},
   "outputs": [],
   "source": [
    "# outputs = calculate_scenario_outputs(params, idata)\n",
    "# with open(OUT_PATH / 'quant_outputs.pkl', 'wb') as f:\n",
    "#      pickle.dump(outputs, f)"
   ]
  },
  {
   "cell_type": "code",
   "execution_count": null,
   "metadata": {},
   "outputs": [],
   "source": [
    "with open(OUT_PATH /'quant_outputs1.pkl', 'rb') as f:\n",
    "    outputs = pickle.load(f)"
   ]
  },
  {
   "cell_type": "code",
   "execution_count": null,
   "metadata": {},
   "outputs": [],
   "source": [
    "target_plot = plot_output_ranges(outputs['base_scenario']['quantiles'],targets,['total_population','adults_prevalence_pulmonary', 'incidence','mortality_raw','prevalence_smear_positive', 'percentage_latent'],2,2010,2025)"
   ]
  },
  {
   "cell_type": "code",
   "execution_count": null,
   "metadata": {},
   "outputs": [],
   "source": [
    "target_plot"
   ]
  },
  {
   "cell_type": "code",
   "execution_count": null,
   "metadata": {},
   "outputs": [],
   "source": [
    "target_plot.write_image(DOCS_PATH / \"targets1.png\", scale=3)"
   ]
  },
  {
   "cell_type": "code",
   "execution_count": null,
   "metadata": {},
   "outputs": [],
   "source": [
<<<<<<< HEAD
    "# spah = plot_spaghetti(outputs['base_scenario']['results'],targets,['total_population','adults_prevalence_pulmonary', 'incidence','mortality_raw','prevalence_smear_positive', 'percentage_latent'],2)"
=======
    "# spah.write_image(DOCS_PATH / 'spah.png', scale = 3)"
>>>>>>> 00e03234
   ]
  },
  {
   "cell_type": "code",
   "execution_count": null,
   "metadata": {},
   "outputs": [],
   "source": [
<<<<<<< HEAD
    "# spah"
=======
    "# target_plot_history = plot_output_ranges(outputs['base_scenario'],targets,['total_population','notification','adults_prevalence_pulmonary'],1,1800,2010, history =True)"
>>>>>>> 00e03234
   ]
  },
  {
   "cell_type": "code",
   "execution_count": null,
   "metadata": {},
   "outputs": [],
   "source": [
<<<<<<< HEAD
    "# spah.write_image(DOCS_PATH / 'spah.png', scale = 3)"
=======
    "# target_plot_history"
>>>>>>> 00e03234
   ]
  },
  {
   "cell_type": "code",
   "execution_count": null,
   "metadata": {},
   "outputs": [],
   "source": [
    "# target_plot_history.write_image(DOCS_PATH / 'targets_history.png', scale=3)"
   ]
  },
  {
   "cell_type": "code",
   "execution_count": null,
   "metadata": {},
   "outputs": [],
   "source": [
    "# compare_target_plot = plot_output_ranges(outputs['base_scenario'],targets,['incidence','mortality_raw','prevalence_smear_positive', 'percentage_latent'],2,2010,2025)"
   ]
  },
  {
   "cell_type": "code",
   "execution_count": null,
   "metadata": {},
   "outputs": [],
   "source": [
    "# compare_target_plot.write_image(DOCS_PATH / \"non_targets.png\", scale='3')"
   ]
  },
  {
   "cell_type": "code",
   "execution_count": null,
   "metadata": {},
   "outputs": [],
   "source": [
    "# compare_target_plot"
   ]
  },
  {
   "cell_type": "code",
   "execution_count": null,
   "metadata": {},
   "outputs": [],
   "source": [
    "screening_plot=plot_output_ranges(outputs['base_scenario']['quantiles'],targets,['detection_rate'],1,1981,2025)"
   ]
  },
  {
   "cell_type": "code",
   "execution_count": null,
   "metadata": {},
   "outputs": [],
   "source": [
    "screening_plot.write_image(DOCS_PATH / 'screening_plot.png', scale =3)"
   ]
  },
  {
   "cell_type": "code",
   "execution_count": null,
   "metadata": {},
   "outputs": [],
   "source": [
    "screening_plot"
   ]
  },
  {
   "cell_type": "code",
   "execution_count": null,
   "metadata": {},
   "outputs": [],
   "source": [
    "cdr_plot = plot_output_ranges(outputs['base_scenario']['quantiles'],targets,['case_notification_rate'],1,2010,2025)"
   ]
  },
  {
   "cell_type": "code",
   "execution_count": null,
   "metadata": {},
   "outputs": [],
   "source": [
    "cdr_plot.write_image(DOCS_PATH / 'cdr_plot.png', scale =3)"
   ]
  },
  {
   "cell_type": "code",
   "execution_count": null,
   "metadata": {},
   "outputs": [],
   "source": [
    "early_plot = plot_output_ranges(outputs['base_scenario']['quantiles'],targets,['incidence_early_prop'] ,1,2010,2025)"
   ]
  },
  {
   "cell_type": "code",
   "execution_count": null,
   "metadata": {},
   "outputs": [],
   "source": [
    "early_plot.write_image(DOCS_PATH / 'early_plot.png', scale =3)"
   ]
  },
  {
   "cell_type": "code",
   "execution_count": null,
   "metadata": {},
   "outputs": [],
   "source": [
    "# # Simulate data extraction, replace with actual data extraction\n",
    "# data_early = outputs['base_scenario']['quantiles']['incidence_early_prop'][0.5].reset_index()\n",
    "# data_early['type'] = 'Early incidence'\n",
    "\n",
    "# data_late = outputs['base_scenario']['quantiles']['incidence_late_prop'][0.5].reset_index()\n",
    "# data_late['type'] = 'Late incidence'\n",
    "\n",
    "# # Combine dataframes\n",
    "# data_combined = pd.concat([data_early, data_late])\n",
    "# fig = px.area(data_combined, x='time', y=0.5, color='type',\n",
    "#               labels={0.5: 'Proportion (%)', 'time': ''},\n",
    "#               title='',\n",
    "#               range_x=[2000, 2025], range_y=[0,100])  # Update x-axis range\n",
    "\n",
    "# # Update layout to customize legend and axis range\n",
    "# fig.update_layout(\n",
    "#     xaxis=dict(\n",
    "#         title='',  # No x-axis title specified\n",
    "#         title_font=dict(size=12)  # Setting size even if title is not shown\n",
    "#     ),\n",
    "#     yaxis=dict(\n",
    "#         title='Incidence Proportion',\n",
    "#         title_font=dict(size=12)  # Specific font size for y-axis title\n",
    "#     ),\n",
    "#     legend_title_text='',  # Remove legend title\n",
    "#     legend=dict(\n",
    "#         orientation=\"h\",  # Horizontal legend\n",
    "#         yanchor=\"bottom\",\n",
    "#         y=-0.15,  # Position the legend below the plot\n",
    "#         xanchor=\"center\",\n",
    "#         x=0.5,\n",
    "#         font=dict(size=12)  # Font size for legend items\n",
    "#     ),\n",
    "#     margin=dict(l=20, r=20, t=20, b=50),  # Adjusted margins for better spacing\n",
    "#     font=dict(  # Apply font size adjustments\n",
    "#         family=\"Arial, sans-serif\",  # Set font family\n",
    "#         size=12,  # Default font size for other text elements\n",
    "#         color=\"black\"  # Font color\n",
    "#     )\n",
    "# )\n",
    "\n",
    "# fig.show()"
   ]
  },
  {
   "cell_type": "code",
   "execution_count": null,
   "metadata": {},
   "outputs": [],
   "source": [
    "base_df = outputs['base_scenario']['quantiles']\n",
    "\n",
    "# Calculate 80% of the original values for `prop_early_latent` and `prop_late_latent`\n",
    "\n",
    "\n",
    "# Extract data for each compartment, label it, and store in a list\n",
    "data_frames = []\n",
    "for compartment in compartments:\n",
    "    if f'prop_{compartment}' in base_df.columns:\n",
    "        df = base_df[f'prop_{compartment}'][0.5].reset_index()  # Adjust this if your quantile structure is different\n",
    "        df[0.5] *= 100  # Convert to percentage\n",
    "        df['type'] = compartment.replace('_', ' ').capitalize()\n",
    "        data_frames.append(df)\n",
    "\n",
    "# Combine all compartment data into one DataFrame for plotting\n",
    "combined_data = pd.concat(data_frames)\n",
    "\n",
    "# Plot using Plotly Express\n",
    "fig = px.area(combined_data, x='time', y=0.5, color='type',\n",
    "              labels={'0.5': 'Proportion (%)', 'time': 'Time'},\n",
    "              title='', range_x=[1980, 2025], range_y=[0, 100])\n",
    "\n",
    "# Update layout\n",
    "fig.update_layout(\n",
    "    xaxis=dict(title='', title_font=dict(size=12)),\n",
    "    yaxis=dict(title='<b>Proportion (%)</b>', title_font=dict(size=12), title_standoff=0),\n",
    "    legend_title_text='',\n",
    "    legend=dict(\n",
    "        orientation=\"h\",\n",
    "        yanchor=\"bottom\",\n",
    "        y=-0.2,\n",
    "        xanchor=\"center\",\n",
    "        x=0.5,\n",
    "        font=dict(size=12)\n",
    "    ),\n",
    "    height=320,  # Set the figure height\n",
    "    margin=dict(l=10, r=5, t=10, b=40),\n",
    "    font=dict(family=\"Arial, sans-serif\", size=12, color=\"black\")\n",
    ")\n",
    "\n",
    "# Show the plot\n",
    "fig.show()\n"
   ]
  },
  {
   "cell_type": "code",
   "execution_count": null,
   "metadata": {},
   "outputs": [],
   "source": [
    "fig.write_image(DOCS_PATH / 'comps.png', scale =3)"
   ]
  },
  {
   "cell_type": "code",
   "execution_count": null,
   "metadata": {},
   "outputs": [],
   "source": [
    "plot_output_ranges(outputs['base_scenario']['quantiles'],targets,['notification', 'incidence'],1,2000,2025)"
   ]
  },
  {
   "cell_type": "code",
   "execution_count": null,
   "metadata": {},
   "outputs": [],
   "source": [
    "\n",
    "# Simulate data extraction, replace with actual data extraction\n",
    "data_early = outputs['base_scenario']['quantiles']['incidence_early_prop'][0.5].reset_index()\n",
    "data_early['type'] = 'Early Incidence'\n",
    "\n",
    "data_late = outputs['base_scenario']['quantiles']['incidence_late_prop'][0.5].reset_index()\n",
    "data_late['type'] = 'Late Incidence'\n",
    "\n",
    "# Combine dataframes\n",
    "data_combined = pd.concat([data_early, data_late])\n"
   ]
  },
  {
   "cell_type": "code",
   "execution_count": null,
   "metadata": {},
   "outputs": [],
   "source": [
    "fig = px.area(data_combined, x='time', y=0.5, color='type',\n",
    "              labels={0.5: 'Proportion (%)', 'time': ''},\n",
    "              title='',\n",
    "              range_x=[1980, 2025], range_y=[0,100])  # Update x-axis range\n",
    "\n",
    "# Update layout to customize legend and axis range\n",
    "fig.update_layout(\n",
    "    xaxis=dict(\n",
    "        title='',  # No x-axis title specified\n",
    "        title_font=dict(size=12)  # Setting size even if title is not shown\n",
    "    ),\n",
    "    yaxis=dict(\n",
    "        title='Incidence Proportion',\n",
    "        title_font=dict(size=12)  # Specific font size for y-axis title\n",
    "    ),\n",
    "    legend_title_text='',  # Remove legend title\n",
    "    legend=dict(\n",
    "        orientation=\"h\",  # Horizontal legend\n",
    "        yanchor=\"bottom\",\n",
    "        y=-0.15,  # Position the legend below the plot\n",
    "        xanchor=\"center\",\n",
    "        x=0.5,\n",
    "        font=dict(size=12)  # Font size for legend items\n",
    "    ),\n",
    "    margin=dict(l=20, r=20, t=20, b=50),  # Adjusted margins for better spacing\n",
    "    font=dict(  # Apply font size adjustments\n",
    "        family=\"Arial, sans-serif\",  # Set font family\n",
    "        size=12,  # Default font size for other text elements\n",
    "        color=\"black\"  # Font color\n",
    "    )\n",
    ")\n",
    "\n",
    "fig.show()"
   ]
  },
  {
   "cell_type": "code",
   "execution_count": null,
   "metadata": {},
   "outputs": [],
   "source": [
    "base_df = outputs['base_scenario']['quantiles']\n",
    "\n",
    "# Extract data for each compartment, label it, and store in list\n",
    "data_frames = []\n",
    "for compartment in compartments:\n",
    "    if f'prop_{compartment}' in base_df.columns:\n",
    "        df = base_df[f'prop_{compartment}'][0.5].reset_index()  # Adjust this if your quantile structure is different\n",
    "        df[0.5] *= 100\n",
    "        df['type'] = compartment.replace('_', ' ').capitalize()\n",
    "        data_frames.append(df)\n",
    "\n",
    "# Combine all compartment data into one DataFrame\n",
    "combined_data = pd.concat(data_frames)\n",
    "\n",
    "# Plot using Plotly Express\n",
    "fig = px.area(combined_data, x='time', y=0.5, color='type',\n",
    "              labels={'0.5': 'Proportion (%)', 'time': 'Time'},\n",
    "              title='', range_x=[1980, 2025], range_y=[0,100])\n",
    "\n",
    "# Update layout\n",
    "fig.update_layout(\n",
    "    xaxis=dict(\n",
    "        title='',  # No x-axis title specified\n",
    "        title_font=dict(size=12)  # Setting size even if title is not shown\n",
    "    ),\n",
    "    yaxis=dict(\n",
    "        title='Proportion (%)',\n",
    "        title_font=dict(size=12)  # Specific font size for y-axis title\n",
    "    ),\n",
    "    legend_title_text='',  # Remove legend title\n",
    "    legend=dict(\n",
    "        orientation=\"h\",  # Horizontal legend\n",
    "        yanchor=\"bottom\",\n",
    "        y=-0.15,  # Position the legend below the plot\n",
    "        xanchor=\"center\",\n",
    "        x=0.5,\n",
    "        font=dict(size=12)  # Font size for legend items\n",
    "    ),\n",
    "    margin=dict(l=20, r=20, t=20, b=50),  # Adjusted margins for better spacing\n",
    "    font=dict(  # Apply font size adjustments\n",
    "        family=\"Arial, sans-serif\",  # Set font family\n",
    "        size=12,  # Default font size for other text elements\n",
    "        color=\"black\"  # Font color\n",
    "    )\n",
    ")\n",
    "\n",
    "# Show the plot\n",
    "fig.show()"
   ]
  }
 ],
 "metadata": {
  "kernelspec": {
   "display_name": "tbdyn",
   "language": "python",
   "name": "python3"
  },
  "language_info": {
   "codemirror_mode": {
    "name": "ipython",
    "version": 3
   },
   "file_extension": ".py",
   "mimetype": "text/x-python",
   "name": "python",
   "nbconvert_exporter": "python",
   "pygments_lexer": "ipython3",
   "version": "3.10.13"
  }
 },
 "nbformat": 4,
 "nbformat_minor": 2
}<|MERGE_RESOLUTION|>--- conflicted
+++ resolved
@@ -92,37 +92,25 @@
    "metadata": {},
    "outputs": [],
    "source": [
-<<<<<<< HEAD
-    "# spah = plot_spaghetti(outputs['base_scenario']['results'],targets,['total_population','adults_prevalence_pulmonary', 'incidence','mortality_raw','prevalence_smear_positive', 'percentage_latent'],2)"
-=======
     "# spah.write_image(DOCS_PATH / 'spah.png', scale = 3)"
->>>>>>> 00e03234
-   ]
-  },
-  {
-   "cell_type": "code",
-   "execution_count": null,
-   "metadata": {},
-   "outputs": [],
-   "source": [
-<<<<<<< HEAD
-    "# spah"
-=======
+   ]
+  },
+  {
+   "cell_type": "code",
+   "execution_count": null,
+   "metadata": {},
+   "outputs": [],
+   "source": [
     "# target_plot_history = plot_output_ranges(outputs['base_scenario'],targets,['total_population','notification','adults_prevalence_pulmonary'],1,1800,2010, history =True)"
->>>>>>> 00e03234
-   ]
-  },
-  {
-   "cell_type": "code",
-   "execution_count": null,
-   "metadata": {},
-   "outputs": [],
-   "source": [
-<<<<<<< HEAD
-    "# spah.write_image(DOCS_PATH / 'spah.png', scale = 3)"
-=======
+   ]
+  },
+  {
+   "cell_type": "code",
+   "execution_count": null,
+   "metadata": {},
+   "outputs": [],
+   "source": [
     "# target_plot_history"
->>>>>>> 00e03234
    ]
   },
   {
@@ -332,130 +320,6 @@
    "source": [
     "fig.write_image(DOCS_PATH / 'comps.png', scale =3)"
    ]
-  },
-  {
-   "cell_type": "code",
-   "execution_count": null,
-   "metadata": {},
-   "outputs": [],
-   "source": [
-    "plot_output_ranges(outputs['base_scenario']['quantiles'],targets,['notification', 'incidence'],1,2000,2025)"
-   ]
-  },
-  {
-   "cell_type": "code",
-   "execution_count": null,
-   "metadata": {},
-   "outputs": [],
-   "source": [
-    "\n",
-    "# Simulate data extraction, replace with actual data extraction\n",
-    "data_early = outputs['base_scenario']['quantiles']['incidence_early_prop'][0.5].reset_index()\n",
-    "data_early['type'] = 'Early Incidence'\n",
-    "\n",
-    "data_late = outputs['base_scenario']['quantiles']['incidence_late_prop'][0.5].reset_index()\n",
-    "data_late['type'] = 'Late Incidence'\n",
-    "\n",
-    "# Combine dataframes\n",
-    "data_combined = pd.concat([data_early, data_late])\n"
-   ]
-  },
-  {
-   "cell_type": "code",
-   "execution_count": null,
-   "metadata": {},
-   "outputs": [],
-   "source": [
-    "fig = px.area(data_combined, x='time', y=0.5, color='type',\n",
-    "              labels={0.5: 'Proportion (%)', 'time': ''},\n",
-    "              title='',\n",
-    "              range_x=[1980, 2025], range_y=[0,100])  # Update x-axis range\n",
-    "\n",
-    "# Update layout to customize legend and axis range\n",
-    "fig.update_layout(\n",
-    "    xaxis=dict(\n",
-    "        title='',  # No x-axis title specified\n",
-    "        title_font=dict(size=12)  # Setting size even if title is not shown\n",
-    "    ),\n",
-    "    yaxis=dict(\n",
-    "        title='Incidence Proportion',\n",
-    "        title_font=dict(size=12)  # Specific font size for y-axis title\n",
-    "    ),\n",
-    "    legend_title_text='',  # Remove legend title\n",
-    "    legend=dict(\n",
-    "        orientation=\"h\",  # Horizontal legend\n",
-    "        yanchor=\"bottom\",\n",
-    "        y=-0.15,  # Position the legend below the plot\n",
-    "        xanchor=\"center\",\n",
-    "        x=0.5,\n",
-    "        font=dict(size=12)  # Font size for legend items\n",
-    "    ),\n",
-    "    margin=dict(l=20, r=20, t=20, b=50),  # Adjusted margins for better spacing\n",
-    "    font=dict(  # Apply font size adjustments\n",
-    "        family=\"Arial, sans-serif\",  # Set font family\n",
-    "        size=12,  # Default font size for other text elements\n",
-    "        color=\"black\"  # Font color\n",
-    "    )\n",
-    ")\n",
-    "\n",
-    "fig.show()"
-   ]
-  },
-  {
-   "cell_type": "code",
-   "execution_count": null,
-   "metadata": {},
-   "outputs": [],
-   "source": [
-    "base_df = outputs['base_scenario']['quantiles']\n",
-    "\n",
-    "# Extract data for each compartment, label it, and store in list\n",
-    "data_frames = []\n",
-    "for compartment in compartments:\n",
-    "    if f'prop_{compartment}' in base_df.columns:\n",
-    "        df = base_df[f'prop_{compartment}'][0.5].reset_index()  # Adjust this if your quantile structure is different\n",
-    "        df[0.5] *= 100\n",
-    "        df['type'] = compartment.replace('_', ' ').capitalize()\n",
-    "        data_frames.append(df)\n",
-    "\n",
-    "# Combine all compartment data into one DataFrame\n",
-    "combined_data = pd.concat(data_frames)\n",
-    "\n",
-    "# Plot using Plotly Express\n",
-    "fig = px.area(combined_data, x='time', y=0.5, color='type',\n",
-    "              labels={'0.5': 'Proportion (%)', 'time': 'Time'},\n",
-    "              title='', range_x=[1980, 2025], range_y=[0,100])\n",
-    "\n",
-    "# Update layout\n",
-    "fig.update_layout(\n",
-    "    xaxis=dict(\n",
-    "        title='',  # No x-axis title specified\n",
-    "        title_font=dict(size=12)  # Setting size even if title is not shown\n",
-    "    ),\n",
-    "    yaxis=dict(\n",
-    "        title='Proportion (%)',\n",
-    "        title_font=dict(size=12)  # Specific font size for y-axis title\n",
-    "    ),\n",
-    "    legend_title_text='',  # Remove legend title\n",
-    "    legend=dict(\n",
-    "        orientation=\"h\",  # Horizontal legend\n",
-    "        yanchor=\"bottom\",\n",
-    "        y=-0.15,  # Position the legend below the plot\n",
-    "        xanchor=\"center\",\n",
-    "        x=0.5,\n",
-    "        font=dict(size=12)  # Font size for legend items\n",
-    "    ),\n",
-    "    margin=dict(l=20, r=20, t=20, b=50),  # Adjusted margins for better spacing\n",
-    "    font=dict(  # Apply font size adjustments\n",
-    "        family=\"Arial, sans-serif\",  # Set font family\n",
-    "        size=12,  # Default font size for other text elements\n",
-    "        color=\"black\"  # Font color\n",
-    "    )\n",
-    ")\n",
-    "\n",
-    "# Show the plot\n",
-    "fig.show()"
-   ]
   }
  ],
  "metadata": {
