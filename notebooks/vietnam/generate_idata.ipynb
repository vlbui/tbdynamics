--- conflicted
+++ resolved
@@ -101,24 +101,16 @@
    "metadata": {},
    "outputs": [],
    "source": [
-<<<<<<< HEAD
-    "import pickle\n",
-    "from pathlib import Path\n",
-    "OUT_PATH = Path.cwd().parent.parent / 'data/outputs'\n",
-    "with open(OUT_PATH /'covid_outputs.pkl', 'wb') as f:\n",
-    "     pickle.dump(covid_outputs, f)"
-=======
-    "# try:\n",
-    "#     with open(OUT_PATH /'covid_outputs.pkl', 'rb') as f:\n",
-    "#         covid_outputs = pickle.load(f)\n",
-    "#     print(\"File loaded successfully.\")\n",
-    "# except EOFError:\n",
-    "#     print(\"Error: The file might be incomplete or corrupted.\")\n",
-    "# except pickle.UnpicklingError:\n",
-    "#     print(\"Error: The file contains invalid pickle data.\")\n",
-    "# except FileNotFoundError:\n",
-    "#     print(\"Error: File not found.\")"
->>>>>>> c471a20a
+    "try:\n",
+    "    with open(OUT_PATH /'covid_outputs.pkl', 'rb') as f:\n",
+    "        covid_outputs = pickle.load(f)\n",
+    "    print(\"File loaded successfully.\")\n",
+    "except EOFError:\n",
+    "    print(\"Error: The file might be incomplete or corrupted.\")\n",
+    "except pickle.UnpicklingError:\n",
+    "    print(\"Error: The file contains invalid pickle data.\")\n",
+    "except FileNotFoundError:\n",
+    "    print(\"Error: File not found.\")"
    ]
   },
   {
