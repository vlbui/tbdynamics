--- conflicted
+++ resolved
@@ -105,17 +105,10 @@
     "#     outputs = pickle.load(f)\n",
     "scenario_config = {\"detection_reduction\": True, \"contact_reduction\": False}\n",
     "\n",
-<<<<<<< HEAD
     "#     # Base scenario (calculate outputs for all indicators)\n",
     "# bcm = get_bcm(params, scenario_config)\n",
     "# base_results = esamp.model_results_for_samples(idata_extract, bcm).results\n",
-    "# base_quantiles = esamp.quantiles_for_results(base_results, QUANTILES)"
-=======
-    "    # Base scenario (calculate outputs for all indicators)\n",
-    "bcm = get_bcm(params, scenario_config)\n",
-    "base_results = esamp.model_results_for_samples(idata_extract, bcm).results\n",
-    "base_quantiles = esamp.quantiles_for_results(base_results, QUANTILES)"
->>>>>>> 88075c13
+    "# base_quantiles = esamp.quantiles_for_results(base_results, QUANTILES)\n"
    ]
   },
   {
@@ -319,10 +312,7 @@
    "metadata": {},
    "outputs": [],
    "source": [
-<<<<<<< HEAD
-    "# early_plot = plot_output_ranges(base_quantiles,targets,['incidence_early_prop'], indicator_names, indicator_legends,1,2000,2025).write_image(DOCS_PATH /'camau/early.png', scale=3)"
-=======
-    "plot_output_ranges(base_quantiles,targets,['incidence_early_prop'], indicator_names, indicator_legends,1,1980,2025)"
+    "early_plot = plot_output_ranges(base_quantiles,targets,['incidence_early_prop'], indicator_names, indicator_legends,1,2000,2025).write_image(DOCS_PATH /'camau/early.png', scale=3)"
    ]
   },
   {
@@ -378,10 +368,9 @@
     "    margin=dict(l=10, r=5, t=10, b=40),\n",
     "    font=dict(family=\"Arial, sans-serif\", size=12, color=\"black\")\n",
     ")\n",
-    "# fig.write_image(DOCS_PATH / \"compartments.png\", scale=3)\n",
+    "fig.write_image(DOCS_PATH / \"compartments.png\", scale=3)\n",
     "# Show the plot\n",
     "fig.show()"
->>>>>>> 88075c13
    ]
   }
  ],
